--- conflicted
+++ resolved
@@ -27,11 +27,7 @@
     from .plot import plot, get_boundary, B_fieldline, B_contour
     from .Frenet_to_cylindrical import Frenet_to_cylindrical
     from .to_vmec import to_vmec
-<<<<<<< HEAD
-    from .util import B_mag
-=======
-    from .util import magB, magB_fieldline, B_contour, B_fieldline
->>>>>>> 7114b1a8
+    from .util import B_mag, magB, magB_fieldline, B_contour, B_fieldline
     
     def __init__(self, rc, zs, rs=[], zc=[], nfp=1, etabar=1., sigma0=0., B0=1.,
                  B0_vals=[], d_cvals=[], d_svals=[], alpha_cvals=[0.], alpha_svals=[0.], phi_shift=0,
